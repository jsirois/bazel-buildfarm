--- conflicted
+++ resolved
@@ -33,11 +33,8 @@
         "//third_party/io_grpc_grpc_java:054def3c63.patch",
         "//third_party/io_grpc_grpc_java:0959a846c8.patch",
         "//third_party/io_grpc_grpc_java:952a767b9c.patch",
-<<<<<<< HEAD
+        "//third_party/io_grpc_grpc_java:c63752789e.patch",
         "//third_party/io_grpc_grpc_java:3c24dc6fe1.patch",
-=======
-        "//third_party/io_grpc_grpc_java:c63752789e.patch",
->>>>>>> 8b6a7a4d
     ],
     sha256 = "f5d0bdebc2a50d0e28f0d228d6c35081d3e973e6159f2695aa5c8c7f93d1e4d6",
     strip_prefix = "grpc-java-1.19.0",
