--- conflicted
+++ resolved
@@ -122,11 +122,7 @@
 
   public static final String INVALID_DIGEST = "A `Digest` in the input tree is invalid.";
 
-<<<<<<< HEAD
   public static final String INVALID_ACTION = "The `Action` was invalid.";
-=======
-  public static final String INVALID_DIGEST = "A `Digest` in the input tree is invalid.";
->>>>>>> 83797cee
 
   public static final String INVALID_COMMAND = "The `Command` of the `Action` was invalid.";
 
@@ -565,7 +561,12 @@
       PreconditionFailure.Builder preconditionFailure) {
     pathDigests.push(directoryDigest);
 
-    Directory directory = directoriesIndex.get(directoryDigest);
+    final Directory directory;
+    if (directoryDigest.getSizeBytes() == 0) {
+      directory = Directory.getDefaultInstance();
+    } else {
+      directory = directoriesIndex.get(directoryDigest);
+    }
     if (directory == null) {
       preconditionFailure.addViolationsBuilder()
           .setType(VIOLATION_TYPE_MISSING)
@@ -813,12 +814,15 @@
     try {
       actionBlob = getBlob(actionDigest);
     } catch (IOException e) {
+      logger.log(SEVERE, "error retrieving action " + DigestUtil.toString(actionDigest), e);
+    }
+    if (actionBlob == null || actionBlob.isEmpty()) {
       preconditionFailure.addViolationsBuilder()
-          .setType(VIOLATION_TYPE_INVALID)
+          .setType(VIOLATION_TYPE_MISSING)
           .setSubject(MISSING_INPUT)
-          .setDescription(DigestUtil.toString(actionDigest));
-    }
-    Preconditions.checkState(actionBlob != null, MISSING_INPUT);
+          .setDescription("Action " + DigestUtil.toString(actionDigest));
+      throw new IllegalStateException(MISSING_INPUT);
+    }
 
     Action action;
     try {
@@ -827,7 +831,7 @@
       preconditionFailure.addViolationsBuilder()
           .setType(VIOLATION_TYPE_INVALID)
           .setSubject(INVALID_ACTION)
-          .setDescription(DigestUtil.toString(actionDigest));
+          .setDescription("Action " + DigestUtil.toString(actionDigest));
       throw new IllegalStateException(INVALID_ACTION);
     }
 
@@ -1010,7 +1014,6 @@
     return future;
   }
 
-<<<<<<< HEAD
   protected ListenableFuture<Directory> expectDirectory(Digest directoryBlobDigest) {
     return parseFuture(directoryBlobDigest, Directory.parser());
   }
@@ -1051,24 +1054,6 @@
     try {
       return operation.getResponse().unpack(ExecuteResponse.class);
     } catch (InvalidProtocolBufferException e) {
-=======
-  protected Command expectCommand(Operation operation) {
-    Action action = expectAction(operation);
-    if (action == null) {
-      return null;
-    }
-    return expectCommand(action.getCommandDigest());
-  }
-
-  protected Command expectCommand(Digest commandDigest) {
-    ByteString commandBlob = getBlob(commandDigest);
-    if (commandBlob == null) {
-      return null;
-    }
-    try {
-      return Command.parseFrom(commandBlob);
-    } catch (InvalidProtocolBufferException ex) {
->>>>>>> 83797cee
       return null;
     }
   }
@@ -1083,7 +1068,6 @@
     return isStage(operation, Stage.UNKNOWN);
   }
 
-<<<<<<< HEAD
   protected static boolean isQueued(Operation operation) {
     return isStage(operation, Stage.QUEUED);
   }
@@ -1098,25 +1082,6 @@
 
   protected abstract boolean matchOperation(Operation operation) throws InterruptedException;
   protected abstract void enqueueOperation(Operation operation);
-=======
-  protected boolean isQueued(Operation operation) {
-    return expectExecuteOperationMetadata(operation).getStage() ==
-        Stage.QUEUED;
-  }
-
-  protected boolean isExecuting(Operation operation) {
-    return expectExecuteOperationMetadata(operation).getStage() ==
-        Stage.EXECUTING;
-  }
-
-  protected boolean isComplete(Operation operation) {
-    return expectExecuteOperationMetadata(operation).getStage() ==
-        Stage.COMPLETED;
-  }
-
-  abstract protected boolean matchOperation(Operation operation) throws InterruptedException;
-  abstract protected void enqueueOperation(Operation operation);
->>>>>>> 83797cee
 
   @Override
   public boolean putOperation(Operation operation) throws InterruptedException {
@@ -1237,30 +1202,32 @@
           "Operation %s does not contain ExecuteOperationMetadata",
           name);
       errorOperation(name, com.google.rpc.Status.newBuilder()
-          .setCode(com.google.rpc.Code.FAILED_PRECONDITION.getNumber())
+          .setCode(com.google.rpc.Code.INTERNAL.getNumber())
           .setMessage(message)
           .build());
       return false;
     }
 
+    if (metadata.getStage() != Stage.QUEUED) {
+      // ensure that watchers are notified
+      String message = String.format(
+          "Operation %s stage is not QUEUED",
+          name);
+      errorOperation(name, com.google.rpc.Status.newBuilder()
+          .setCode(com.google.rpc.Code.INTERNAL.getNumber())
+          .setMessage(message)
+          .build());
+      return false;
+    }
     Digest actionDigest = metadata.getActionDigest();
 
     PreconditionFailure.Builder preconditionFailure = PreconditionFailure.newBuilder();
     try {
-<<<<<<< HEAD
       validateActionDigest(actionDigest, preconditionFailure);
     } catch (IllegalStateException e) {
       errorOperation(name, com.google.rpc.Status.newBuilder()
           .setCode(com.google.rpc.Code.FAILED_PRECONDITION.getNumber())
           .addDetails(Any.pack(preconditionFailure.build()))
-=======
-      Preconditions.checkState(action != null, MISSING_INPUT);
-      validateAction(action);
-    } catch (IllegalStateException e) {
-      errorOperation(name, com.google.rpc.Status.newBuilder()
-          .setCode(com.google.rpc.Code.FAILED_PRECONDITION.getNumber())
-          .setMessage(e.getMessage())
->>>>>>> 83797cee
           .build());
       return false;
     }
@@ -1329,12 +1296,7 @@
 
   @Override
   public boolean pollOperation(String operationName, Stage stage) {
-<<<<<<< HEAD
-    if (stage != Stage.QUEUED
-        && stage != Stage.EXECUTING) {
-=======
     if (stage != Stage.QUEUED && stage != Stage.EXECUTING) {
->>>>>>> 83797cee
       return false;
     }
     Operation operation = getOperation(operationName);
