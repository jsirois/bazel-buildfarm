--- conflicted
+++ resolved
@@ -56,12 +56,9 @@
 
   private final Writes writes = new Writes(this);
   private final long maxSizeInBytes;
-<<<<<<< HEAD
   private final Consumer<Digest> onPut;
-=======
-
-  @GuardedBy("this")
->>>>>>> c8967e22
+
+  @GuardedBy("this")
   private final Map<Digest, Entry> storage;
 
   @GuardedBy("this")
@@ -101,8 +98,7 @@
   }
 
   @Override
-<<<<<<< HEAD
-  public InputStream newInput(Digest digest, long offset) throws IOException {
+  public synchronized InputStream newInput(Digest digest, long offset) throws IOException {
     // implicit int bounds compare against size bytes
     if (offset < 0 || offset > digest.getSizeBytes()) {
       throw new IndexOutOfBoundsException(
@@ -110,12 +106,6 @@
               "%d is out of bounds for blob %s",
               offset,
               DigestUtil.toString(digest)));
-=======
-  public synchronized InputStream newInput(Digest digest, long offset) throws IOException {
-    Entry e = storage.get(digest);
-    if (e == null) {
-      throw new NoSuchFileException(digest.getHash());
->>>>>>> c8967e22
     }
     Blob blob = get(digest);
     if (blob == null) {
