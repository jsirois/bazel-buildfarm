--- conflicted
+++ resolved
@@ -105,18 +105,13 @@
 
   @Before
   public void setUp() {
-<<<<<<< HEAD
     MockitoAnnotations.initMocks(this);
     blobs = Maps.newHashMap();
     putService = newSingleThreadExecutor();
     storage = Maps.newConcurrentMap();
-=======
-    blobs = new HashMap<Digest, ByteString>();
->>>>>>> 8b6a7a4d
     fileCache = new CASFileCache(
         root,
         /* maxSizeInBytes=*/ 1024,
-<<<<<<< HEAD
         DIGEST_UTIL,
         /* expireService=*/
         newDirectExecutorService(),
@@ -139,9 +134,6 @@
     if (!shutdownAndAwaitTermination(putService, 1, SECONDS)) {
       throw new RuntimeException("could not shut down put service");
     }
-=======
-        DIGEST_UTIL);
->>>>>>> 8b6a7a4d
   }
 
   @Test
@@ -156,20 +148,16 @@
   @Test(expected = IllegalStateException.class)
   public void putEmptyFileThrowsIllegalStateException() throws IOException, InterruptedException {
     InputStreamFactory mockInputStreamFactory = mock(InputStreamFactory.class);
-<<<<<<< HEAD
-    CASFileCache fileCache = new CASFileCache(root, /* maxSizeInBytes=*/ 1024, DIGEST_UTIL, /* expireService=*/ newDirectExecutorService()) {
+    CASFileCache fileCache = new CASFileCache(
+        root,
+        /* maxSizeInBytes=*/ 1024,
+        DIGEST_UTIL,
+        /* expireService=*/ newDirectExecutorService()) {
       @Override
       protected InputStream newExternalInput(Digest digest, long offset) throws IOException, InterruptedException {
         return mockInputStreamFactory.newInput(digest, offset);
       }
     };
-=======
-    CASFileCache fileCache = new CASFileCache(
-        mockInputStreamFactory,
-        root,
-        /* maxSizeInBytes=*/ 1024,
-        DIGEST_UTIL);
->>>>>>> 8b6a7a4d
 
     ByteString blob = ByteString.copyFromUtf8("");
     Digest blobDigest = DIGEST_UTIL.compute(blob);
